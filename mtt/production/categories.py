--- conflicted
+++ resolved
@@ -1,11 +1,7 @@
 # coding: utf-8
 
 """
-<<<<<<< HEAD
-Selectors related to defining category masks following the production step.
-=======
 Categorizers related to defining category masks following the production step.
->>>>>>> 321b60d0
 """
 from functools import partial
 
